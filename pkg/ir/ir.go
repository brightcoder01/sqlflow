// Copyright 2020 The SQLFlow Authors. All rights reserved.
// Licensed under the Apache License, Version 2.0 (the "License");
// you may not use this file except in compliance with the License.
// You may obtain a copy of the License at
//
// http://www.apache.org/licenses/LICENSE-2.0
//
// Unless required by applicable law or agreed to in writing, software
// distributed under the License is distributed on an "AS IS" BASIS,
// WITHOUT WARRANTIES OR CONDITIONS OF ANY KIND, either express or implied.
// See the License for the specific language governing permissions and
// limitations under the License.

// Package ir is the Intermediate Representation of parsed SQL statements
package ir

// Executor is a visitor that generates and executes code for SQLFlowStmt
type Executor interface {
	ExecuteQuery(*NormalStmt) error
	ExecuteTrain(*TrainStmt) error
	ExecutePredict(*PredictStmt) error
	ExecuteExplain(*ExplainStmt) error
	ExecuteEvaluate(*EvaluateStmt) error
	ExecuteShowTrain(*ShowTrainStmt) error
<<<<<<< HEAD
	ExecuteRun(*RunStmt) error
=======
	ExecuteOptimize(*OptimizeStmt) error
>>>>>>> 60125016
}

// SQLFlowStmt has multiple implementations: TrainStmt, PredictStmt, ExplainStmt and standard SQL.
type SQLFlowStmt interface {
	SetOriginalSQL(string)
	Execute(Executor) error
	IsExtended() bool
	GetOriginalSQL() string
}

// TrainStmt is the intermediate representation for code generation of a training job.
type TrainStmt struct {
	// OriginalSQL record the original SQL statement used to get current IR result
	// FIXME(typhoonzero): OriginalSQL is a temporary field. Can remove this when all moved to IR
	OriginalSQL string
	// Select specifies the query for fetching the training data. For example, "select * from iris.train;".
	Select string
	// ValidationSelect specifies the query for fetching the validation data. For example, "select * from iris.val;".
	ValidationSelect string
	// ModelImage is the name of the model's Docker image, for example `TO TRAIN a_data_scientist/regressors:v0.2/MyDNNRegressor`
	// the name "a_data_scientist/regressors:v0.2" is a Docker image.
	ModelImage string
	// Estimator specifies the estimator type. For example, after parsing "select ... train DNNClassifier WITH ...",
	// the Estimator will be "DNNClassifier".
	Estimator string
	// Attributes is a map of parsed attribute in the WITH Clause. For example, after parsing
	// "select ... train ... with train.epoch = 1000, model.hidden_units = [10, 10]",
	// the Attributes will be {"train.epoch": 1000, "model.hidden_units": [10 10]}.
	Attributes map[string]interface{}
	// Features contain a map of a list of feature columns in the COLUMN clause.
	// For multiple COLUMN clauses like
	//   ```
	//   column ... for deep_feature
	//   column ... for wide_feature
	//   ```
	// They will be parsed as {"deep_feature": {...}, "wide_feature": {...}}
	// For single column clause like "column ...", "feature_columns" will be used as the default map key.
	Features map[string][]FeatureColumn
	// Label specifies the feature column in the LABEL clause.
	Label FeatureColumn
	// PreTrainedModel specifies the model name to be loaded for incremental training.
	PreTrainedModel string
	// Into specifies the table name in the INTO clause.
	Into string
	// When SQLFLOW_submitter == "pai", tmp tables will be created for training task
	// see: pai_submitter.go
	TmpTrainTable    string
	TmpValidateTable string
}

// Execute generates and executes code for TrainStmt
func (cl *TrainStmt) Execute(s Executor) error { return s.ExecuteTrain(cl) }

// SetOriginalSQL sets the original sql string
func (cl *TrainStmt) SetOriginalSQL(sql string) { cl.OriginalSQL = sql }

// IsExtended returns whether a SQLFlowStmt is an extended SQL statement
func (cl *TrainStmt) IsExtended() bool { return true }

// GetOriginalSQL returns the original SQL statement used to get current IR result
func (cl *TrainStmt) GetOriginalSQL() string { return cl.OriginalSQL }

// PredictStmt is the intermediate representation for code generation of a prediction job
//
// Please be aware the PredictStmt IR contains the result table name, so the
// generated Python program is responsible to create and write the result table.
type PredictStmt struct {
	// OriginalSQL record the original SQL statement used to get current IR result
	// FIXME(typhoonzero): OriginalSQL is a temporary field. Can remove this when all moved to IR
	OriginalSQL string
	// Select specifies the query for fetching the prediction data. For example, "select * from iris.test;".
	Select string
	// ResultTable specifies the table to store the prediction result.
	ResultTable string
	// ResultColumn is the column to store predict result in ResultTable
	ResultColumn string
	// Attributes is a map of parsed attribute in the WITH clause. For example, after parsing
	// "select ... predict ... with predict.batch_size = 32 into ...",
	// the Attributes will be {"predict.batch_size": 32}
	Attributes map[string]interface{}
	// Using is the model specified by USING clause.
	Using string
	// TrainStmt is the TrainStmt used for generating the training job of the corresponding model
	TrainStmt *TrainStmt
	// When SQLFLOW_submitter == "pai", tmp tables will be created for predicting task
	// see: pai_submitter.go
	TmpPredictTable string
}

// Execute generates and executes code for PredictStmt
func (cl *PredictStmt) Execute(s Executor) error { return s.ExecutePredict(cl) }

// SetOriginalSQL sets the original sql string
func (cl *PredictStmt) SetOriginalSQL(sql string) { cl.OriginalSQL = sql }

// IsExtended returns whether a SQLFlowStmt is an extended SQL statement
func (cl *PredictStmt) IsExtended() bool { return true }

// GetOriginalSQL returns the original SQL statement used to get current IR result
func (cl *PredictStmt) GetOriginalSQL() string { return cl.OriginalSQL }

// ExplainStmt is the intermediate representation for code generation of a analysis job
type ExplainStmt struct {
	// OriginalSQL record the original SQL statement used to get current IR result
	// FIXME(typhoonzero): OriginalSQL is a temporary field. Can remove this when all moved to IR
	OriginalSQL string
	// Select specifies the query for fetching the analysis data. For example, "select * from iris.test;".
	Select string
	// Attributes is a map of parsed attribute in the WITH clause. For example, after parsing
	// "select ... explain ... with explain.plot_type = "bar"",
	// the Attributes will be {"explain.plot_type": "bar"}
	Attributes map[string]interface{}
	// Explainer types. For example TreeExplainer.
	Explainer string
	// ModelName is the model to be explained, e.g. TO EXPLAIN model_name
	ModelName string
	// Into stores the model explain result. Note that this field is optional.
	Into string
	// When SQLFLOW_submitter == "pai", tmp tables will be created for predicting task
	// see: pai_submitter.go
	TmpExplainTable string
	// TrainStmt is the TrainStmt used for generating the training job of the corresponding model
	TrainStmt *TrainStmt
}

// Execute generates and executes code for ExplainStmt
func (cl *ExplainStmt) Execute(s Executor) error { return s.ExecuteExplain(cl) }

// SetOriginalSQL sets the original sql string
func (cl *ExplainStmt) SetOriginalSQL(sql string) { cl.OriginalSQL = sql }

// IsExtended returns whether a SQLFlowStmt is an extended SQL statement
func (cl *ExplainStmt) IsExtended() bool { return true }

// GetOriginalSQL returns the original SQL statement used to get current IR result
func (cl *ExplainStmt) GetOriginalSQL() string { return cl.OriginalSQL }

// EvaluateStmt is the intermediate representation for code generation of an evaluation job
type EvaluateStmt struct {
	OriginalSQL      string
	Select           string
	Attributes       map[string]interface{}
	ModelName        string
	Label            FeatureColumn
	Into             string
	TmpEvaluateTable string
	TrainStmt        *TrainStmt
}

// Execute generates and executes code for EvaluateStmt
func (cl *EvaluateStmt) Execute(s Executor) error { return s.ExecuteEvaluate(cl) }

// SetOriginalSQL sets the original sql string
func (cl *EvaluateStmt) SetOriginalSQL(sql string) { cl.OriginalSQL = sql }

// IsExtended returns whether a SQLFlowStmt is an extended SQL statement
func (cl *EvaluateStmt) IsExtended() bool { return true }

// GetOriginalSQL returns the original SQL statement used to get current IR result
func (cl *EvaluateStmt) GetOriginalSQL() string { return cl.OriginalSQL }

// NormalStmt is a SQL statement without using SQLFlow syntax extension.
type NormalStmt string

// Execute generates and executes code for NormalStmt
func (sql *NormalStmt) Execute(s Executor) error { return s.ExecuteQuery(sql) }

// SetOriginalSQL sets the original sql string
func (sql *NormalStmt) SetOriginalSQL(s string) {}

// IsExtended returns whether a SQLFlowStmt is an extended SQL statement
func (sql *NormalStmt) IsExtended() bool { return false }

// GetOriginalSQL returns the original SQL statement used to get current IR result
func (sql *NormalStmt) GetOriginalSQL() string { return string(*sql) }

// ShowTrainStmt get and output the original train sql for ModelName
type ShowTrainStmt struct {
	// OriginalSQL is the SHOW TRAIN stmt itself
	OriginalSQL string
	// The model to show the train sql
	ModelName string
}

// Execute generates and executes code for ShowTrainStmt
func (sql *ShowTrainStmt) Execute(s Executor) error { return s.ExecuteShowTrain(sql) }

// SetOriginalSQL sets the original sql string
func (sql *ShowTrainStmt) SetOriginalSQL(s string) { sql.OriginalSQL = s }

// IsExtended returns whether a SQLFlowStmt is an extended SQL statement
func (sql *ShowTrainStmt) IsExtended() bool { return true }

// GetOriginalSQL returns the original SQL statement used to get current IR result
func (sql *ShowTrainStmt) GetOriginalSQL() string { return sql.OriginalSQL }

// OptimizeExpr is the intermediate code for generating target solver expressions.
type OptimizeExpr struct {
	// Objective expression or constraint expression string tokens prepared for generate target code.
	ExpressionTokens []string
	// constraint group by like: SUM(markets) <= capacity GROUP BY plants, will expand to
	// for p in plants:
	//     sum(m for m in markets) <= capacity
	GroupBy string
}

// OptimizeStmt is the intermediate representation of "SELECT TO MAXIMIZE|MINIMIZE" statement.
type OptimizeStmt struct {
	// OriginalSQL records the original SQL statement used to get current IR result
	OriginalSQL string
	// Select is the select statement before TO MAXIMIZE|MINIMIZE clause.
	Select string
	// Variables is the variable name list to be optimized
	Variables []string
	// ResultValueName is the column name of the result variable
	ResultValueName string
	// VariableType
	VariableType string
	// Attributes is a map of parsed attribute in the WITH clause.
	Attributes map[string]interface{}
	// Objective
	Objective OptimizeExpr
	// Direction, "maximize" or "minimize"
	Direction string
	// Constraints
	Constraints []*OptimizeExpr
	// Solver
	Solver string
	// ResultTable is the table name to store results.
	ResultTable string
<<<<<<< HEAD
	// When SQLFLOW_submitter == "pai", tmp tables will be created for solving tasks
	TmpTrainTable string
}

// RunStmt is the intermediate representation of `SELECT TO RUN` statement
type RunStmt struct {
	// OriginalSQL is the `SELECT TO RUN` statement.
	OriginalSQL string
	// Select is the select statement before TO RUN clause.
	Select string
	// ImageName is the name of the docker image after TO RUN keyword.
	ImageName string
	// Parameters is the command line parameters for the docker image.
	Parameters []string
	// OutputTables is the output table names after INTO keyword.
	OutputTables []string
}

// SetOriginalSQL sets the original sql string
func (sql *RunStmt) SetOriginalSQL(s string) { sql.OriginalSQL = s }

// GetOriginalSQL returns the original SQL statement used to get current IR result
func (sql *RunStmt) GetOriginalSQL() string { return sql.OriginalSQL }

// Execute generates and executes code for TrainStmt
func (cl *RunStmt) Execute(s Executor) error { return s.ExecuteRun(cl) }

// IsExtended returns whether a SQLFlowStmt is an extended SQL statement
func (cl *RunStmt) IsExtended() bool { return true }
=======
}

// Execute generates and executes code for OptimizeStmt
func (sql *OptimizeStmt) Execute(s Executor) error { return s.ExecuteOptimize(sql) }

// SetOriginalSQL sets the original sql string
func (sql *OptimizeStmt) SetOriginalSQL(s string) { sql.OriginalSQL = s }

// IsExtended returns whether a SQLFlowStmt is an extended SQL statement
func (sql *OptimizeStmt) IsExtended() bool { return true }

// GetOriginalSQL returns the original SQL statement used to get current IR result
func (sql *OptimizeStmt) GetOriginalSQL() string { return sql.OriginalSQL }
>>>>>>> 60125016
<|MERGE_RESOLUTION|>--- conflicted
+++ resolved
@@ -22,11 +22,8 @@
 	ExecuteExplain(*ExplainStmt) error
 	ExecuteEvaluate(*EvaluateStmt) error
 	ExecuteShowTrain(*ShowTrainStmt) error
-<<<<<<< HEAD
 	ExecuteRun(*RunStmt) error
-=======
 	ExecuteOptimize(*OptimizeStmt) error
->>>>>>> 60125016
 }
 
 // SQLFlowStmt has multiple implementations: TrainStmt, PredictStmt, ExplainStmt and standard SQL.
@@ -257,10 +254,19 @@
 	Solver string
 	// ResultTable is the table name to store results.
 	ResultTable string
-<<<<<<< HEAD
-	// When SQLFLOW_submitter == "pai", tmp tables will be created for solving tasks
-	TmpTrainTable string
-}
+}
+
+// Execute generates and executes code for OptimizeStmt
+func (sql *OptimizeStmt) Execute(s Executor) error { return s.ExecuteOptimize(sql) }
+
+// SetOriginalSQL sets the original sql string
+func (sql *OptimizeStmt) SetOriginalSQL(s string) { sql.OriginalSQL = s }
+
+// IsExtended returns whether a SQLFlowStmt is an extended SQL statement
+func (sql *OptimizeStmt) IsExtended() bool { return true }
+
+// GetOriginalSQL returns the original SQL statement used to get current IR result
+func (sql *OptimizeStmt) GetOriginalSQL() string { return sql.OriginalSQL }
 
 // RunStmt is the intermediate representation of `SELECT TO RUN` statement
 type RunStmt struct {
@@ -286,19 +292,4 @@
 func (cl *RunStmt) Execute(s Executor) error { return s.ExecuteRun(cl) }
 
 // IsExtended returns whether a SQLFlowStmt is an extended SQL statement
-func (cl *RunStmt) IsExtended() bool { return true }
-=======
-}
-
-// Execute generates and executes code for OptimizeStmt
-func (sql *OptimizeStmt) Execute(s Executor) error { return s.ExecuteOptimize(sql) }
-
-// SetOriginalSQL sets the original sql string
-func (sql *OptimizeStmt) SetOriginalSQL(s string) { sql.OriginalSQL = s }
-
-// IsExtended returns whether a SQLFlowStmt is an extended SQL statement
-func (sql *OptimizeStmt) IsExtended() bool { return true }
-
-// GetOriginalSQL returns the original SQL statement used to get current IR result
-func (sql *OptimizeStmt) GetOriginalSQL() string { return sql.OriginalSQL }
->>>>>>> 60125016
+func (cl *RunStmt) IsExtended() bool { return true }