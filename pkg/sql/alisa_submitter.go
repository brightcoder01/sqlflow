// Copyright 2020 The SQLFlow Authors. All rights reserved.
// Licensed under the Apache License, Version 2.0 (the "License");
// you may not use this file except in compliance with the License.
// You may obtain a copy of the License at
//
// http://www.apache.org/licenses/LICENSE-2.0
//
// Unless required by applicable law or agreed to in writing, software
// distributed under the License is distributed on an "AS IS" BASIS,
// WITHOUT WARRANTIES OR CONDITIONS OF ANY KIND, either express or implied.
// See the License for the specific language governing permissions and
// limitations under the License.

package sql

import (
	"bufio"
	"bytes"
	"fmt"
	"io"
	"os"
	"os/exec"
	"path/filepath"
	"regexp"
	"strings"

	"github.com/aliyun/aliyun-oss-go-sdk/oss"
	"sqlflow.org/goalisa"
	"sqlflow.org/sqlflow/pkg/codegen/pai"
	"sqlflow.org/sqlflow/pkg/database"
	"sqlflow.org/sqlflow/pkg/ir"
	pb "sqlflow.org/sqlflow/pkg/proto"
)

var resourceName = "job.tar.gz"
var entryFile = "entry.py"
var reOSS = regexp.MustCompile(`oss://([^/]+).*host=([^&]+)`)

type alisaSubmitter struct {
	*defaultSubmitter
}

func (s *alisaSubmitter) submitAlisaTask(submitCode, codeResourceURL, paramsResourceURL string) error {
	_, dsName, err := database.ParseURL(s.Session.DbConnStr)
	if err != nil {
		return err
	}
	cfg, e := goalisa.ParseDSN(dsName)
	if e != nil {
		return e
	}

	cfg.Env["RES_DOWNLOAD_URL"] = fmt.Sprintf(`[{"downloadUrl":"%s", "resourceName":"%s"}, {"downloadUrl":"%s", "resourceName":"%s"}]`,
		codeResourceURL, resourceName, paramsResourceURL, paramsFile)
	cfg.Verbose = true
	alisa := goalisa.New(cfg)
	var b bytes.Buffer
	w := io.MultiWriter(os.Stdout, &b)
	if e := alisa.ExecWithWriter(submitCode, w); e != nil {
		return fmt.Errorf("PAI task failed, please go to check details error logs in the LogViewer website: %s", strings.Join(pickPAILogViewerURL(b.String()), "\n"))
	}
	return nil

}

func (s *alisaSubmitter) ExecuteTrain(ts *ir.TrainStmt) (e error) {
	ts.TmpTrainTable, ts.TmpValidateTable, e = createTempTrainAndValTable(ts.Select, ts.ValidationSelect, s.Session.DbConnStr)
	if e != nil {
		return e
	}
	defer dropTmpTables([]string{ts.TmpTrainTable, ts.TmpValidateTable}, s.Session.DbConnStr)

	ossModelPathToSave, e := getModelPath(ts.Into, s.Session)
	if e != nil {
		return e
	}
	currProject, e := database.GetDatabaseName(s.Session.DbConnStr)
	if e != nil {
		return e
	}
	// cleanup saved model on OSS before training
	modelBucket, e := getModelBucket(currProject)
	if e != nil {
		return e
	}
	if e := deleteDirRecursive(modelBucket, ossModelPathToSave+"/"); e != nil {
		return e
	}

	// Alisa resource should be prefix with @@, alisa source would replace it with the RES_DOWN_URL.resourceName in alisa env.
	scriptPath := fmt.Sprintf("file://@@%s", resourceName)
	if e = pai.CleanupPAIModel(ts, s.Session); e != nil {
		return e
	}
	paramsPath := fmt.Sprintf("file://@@%s", paramsFile)
	if err := createPAIHyperParamFile(s.Cwd, paramsFile, ossModelPathToSave); err != nil {
		return err
	}

	code, paiCmd, requirements, e := pai.Train(ts, s.Session, scriptPath, paramsPath, ts.Into, ossModelPathToSave, ts.PreTrainedModel, s.Cwd)
	if e != nil {
		return e
	}
	// upload generated program to OSS and submit an Alisa task.
	return s.uploadResourceAndSubmitAlisaTask(code, requirements, paiCmd, ts.Estimator)
}

func (s *alisaSubmitter) ExecutePredict(ps *ir.PredictStmt) error {
	dbName, tableName, err := createTmpTableFromSelect(ps.Select, s.Session.DbConnStr)
	if err != nil {
		return err
	}
	ps.TmpPredictTable = strings.Join([]string{dbName, tableName}, ".")
	defer dropTmpTables([]string{ps.TmpPredictTable}, s.Session.DbConnStr)

	if e := createPredictionTableFromIR(ps, s.Db, s.Session); e != nil {
		return e
	}

	ossModelPath, e := getModelPath(ps.Using, s.Session)
	if e != nil {
		return e
	}
	// NOTE(typhoonzero): current project may differ from the project from SELECT statement.
	currProject, e := database.GetDatabaseName(s.Session.DbConnStr)
	if e != nil {
		return e
	}
	modelType, estimator, e := getOSSSavedModelType(ossModelPath, currProject)
	if e != nil {
		return e
	}

	scriptPath := fmt.Sprintf("file://@@%s", resourceName)
	paramsPath := fmt.Sprintf("file://@@%s", paramsFile)
	if err := createPAIHyperParamFile(s.Cwd, paramsFile, ossModelPath); err != nil {
		return err
	}
	code, paiCmd, requirements, e := pai.Predict(ps, s.Session, scriptPath, paramsPath, ps.Using, ossModelPath, s.Cwd, modelType)
	if e != nil {
		return e
	}
	return s.uploadResourceAndSubmitAlisaTask(code, requirements, paiCmd, estimator)
}

func (s *alisaSubmitter) uploadResourceAndSubmitAlisaTask(entryCode, requirements, alisaExecCode, estimator string) error {
	// upload generated program to OSS and submit an Alisa task.
	ossCodeObjectName := randStringRunes(16)
	alisaBucket, e := getAlisaBucket()
	if e != nil {
		return e
	}
	codeResourceURL, e := tarAndUploadResource(s.Cwd, entryCode, requirements, ossCodeObjectName, estimator, alisaBucket)
	if e != nil {
		return e
	}
	defer alisaBucket.DeleteObject(ossCodeObjectName)
	// upload params.txt for additional training parameters.
	ossParamsObjectName := randStringRunes(16)
	paramResourceURL, e := uploadResource(s.Cwd, paramsFile, ossParamsObjectName, alisaBucket)
	defer alisaBucket.DeleteObject(ossParamsObjectName)

	return s.submitAlisaTask(alisaExecCode, codeResourceURL, paramResourceURL)
}

func (s *alisaSubmitter) ExecuteExplain(cl *ir.ExplainStmt) error {
	dbName, tableName, err := createTmpTableFromSelect(cl.Select, s.Session.DbConnStr)
	if err != nil {
		return err
	}
	cl.TmpExplainTable = strings.Join([]string{dbName, tableName}, ".")
	defer dropTmpTables([]string{cl.TmpExplainTable}, s.Session.DbConnStr)

	currProject, err := database.GetDatabaseName(s.Session.DbConnStr)
	if err != nil {
		return err
	}
	ossModelPath, e := getModelPath(cl.ModelName, s.Session)
	if e != nil {
		return e
	}
	modelType, estimator, e := getOSSSavedModelType(ossModelPath, currProject)
	if e != nil {
		return e
	}
	if cl.Into != "" {
		if e := createExplainResultTable(s.Db, cl, cl.Into, modelType, estimator); e != nil {
			return e
		}
	}

	scriptPath := fmt.Sprintf("file://@@%s", resourceName)
	paramsPath := fmt.Sprintf("file://@@%s", paramsFile)
	if err := createPAIHyperParamFile(s.Cwd, paramsFile, ossModelPath); err != nil {
		return err
	}
	expn, e := pai.Explain(cl, s.Session, scriptPath, paramsPath, cl.ModelName, ossModelPath, s.Cwd, modelType)
	if e != nil {
		return e
	}
	if e = s.uploadResourceAndSubmitAlisaTask(expn.Code, expn.Requirements, expn.PaiCmd, estimator); e != nil {
		return e
	}
	if img, e := expn.Draw(); e == nil {
		s.Writer.Write(Figures{img, ""})
	}
	return e
}

func (s *alisaSubmitter) ExecuteEvaluate(es *ir.EvaluateStmt) error {
	dbName, tableName, e := createTmpTableFromSelect(es.Select, s.Session.DbConnStr)
	if e != nil {
		return e
	}
	es.TmpEvaluateTable = strings.Join([]string{dbName, tableName}, ".")
	defer dropTmpTables([]string{es.TmpEvaluateTable}, s.Session.DbConnStr)

	// default always output evaluation loss
	metricNames := []string{"loss"}
	metricsAttr, ok := es.Attributes["validation.metrics"]
	if ok {
		metricsList := strings.Split(metricsAttr.(string), ",")
		metricNames = append(metricNames, metricsList...)
	}
	if e = createEvaluationResultTable(s.Db, es.Into, metricNames); e != nil {
		return e
	}

	ossModelPath, e := getModelPath(es.ModelName, s.Session)
	if e != nil {
		return e
	}
	// NOTE(typhoonzero): current project may differ from the project from SELECT statement.
	currProject, e := database.GetDatabaseName(s.Session.DbConnStr)
	if e != nil {
		return e
	}
	modelType, estimator, e := getOSSSavedModelType(ossModelPath, currProject)
	if e != nil {
		return e
	}

	scriptPath := fmt.Sprintf("file://@@%s", resourceName)
	paramsPath := fmt.Sprintf("file://@@%s", paramsFile)
	if e = createPAIHyperParamFile(s.Cwd, paramsFile, ossModelPath); e != nil {
		return e
	}
	code, paiCmd, requirements, e := pai.Evaluate(es, s.Session, scriptPath, paramsPath, es.ModelName, ossModelPath, s.Cwd, modelType)
	if e != nil {
		return e
	}
	return s.uploadResourceAndSubmitAlisaTask(code, requirements, paiCmd, estimator)
}

<<<<<<< HEAD
func (s *alisaSubmitter) ExecuteRun(runStmt *ir.RunStmt) error {
	return nil
=======
func (s *alisaSubmitter) ExecuteOptimize(es *ir.OptimizeStmt) error {
	return fmt.Errorf("ExecuteOptimize is not implemented in alisa submitter")
>>>>>>> 60125016
}

func (s *alisaSubmitter) GetTrainStmtFromModel() bool { return false }

func findPyModulePath(pyModuleName string) (string, error) {
	var b bytes.Buffer
	wStdout := bufio.NewWriter(&b)
	cmd := exec.Command("python", "-c", fmt.Sprintf(`import %s;print(%s.__path__[0])`, pyModuleName, pyModuleName))
	cmd.Stdout = wStdout
	if e := cmd.Run(); e != nil {
		return "", fmt.Errorf("failed %s, %v", cmd, e)
	}
	return strings.TrimSpace(b.String()), nil
}

// FIXME(typhoonzero): use the same model bucket name e.g. sqlflow-models
func getModelBucket(project string) (*oss.Bucket, error) {
	ak := os.Getenv("SQLFLOW_OSS_AK")
	sk := os.Getenv("SQLFLOW_OSS_SK")
	ep := os.Getenv("SQLFLOW_OSS_MODEL_ENDPOINT")
	if ak == "" || sk == "" || ep == "" {
		return nil, fmt.Errorf("should define SQLFLOW_OSS_MODEL_ENDPOINT, SQLFLOW_OSS_CHECKPOINT_DIR, SQLFLOW_OSS_AK, SQLFLOW_OSS_SK when using submitter alisa")
	}

	cli, e := oss.New(ep, ak, sk)
	if e != nil {
		return nil, e
	}
	return cli.Bucket(pai.BucketName)
}

func getAlisaBucket() (*oss.Bucket, error) {
	ep := os.Getenv("SQLFLOW_OSS_ALISA_ENDPOINT")
	ak := os.Getenv("SQLFLOW_OSS_AK")
	sk := os.Getenv("SQLFLOW_OSS_SK")
	bucketName := os.Getenv("SQLFLOW_OSS_ALISA_BUCKET")

	if ep == "" || ak == "" || sk == "" {
		return nil, fmt.Errorf("should define SQLFLOW_OSS_ALISA_ENDPOINT, SQLFLOW_OSS_ALISA_BUCKET, SQLFLOW_OSS_AK, SQLFLOW_OSS_SK when using submitter alisa")
	}

	cli, err := oss.New(ep, ak, sk)
	if err != nil {
		return nil, err
	}
	return cli.Bucket(bucketName)
}

func writeFile(filePath, program string) error {
	f, err := os.Create(filePath)
	if err != nil {
		return fmt.Errorf("create python code failed")
	}
	defer f.Close()
	f.WriteString(program)
	return nil
}

func getModelPath(modelName string, session *pb.Session) (string, error) {
	userID := session.UserId
	projectName, err := database.GetDatabaseName(session.DbConnStr)
	if err != nil {
		return "", err
	}
	if userID == "" {
		userID = "unknown"
	}
	return strings.Join([]string{projectName, userID, modelName}, "/"), nil
}

func tarAndUploadResource(cwd, entryCode, requirements, ossObjectName, estimator string, bucket *oss.Bucket) (string, error) {
	if e := achieveResource(cwd, entryCode, requirements, tarball, estimator); e != nil {
		return "", e
	}
	return uploadResource(cwd, tarball, ossObjectName, bucket)
}

func uploadResource(cwd, localFileName, ossObjectName string, bucket *oss.Bucket) (string, error) {
	resourceURL := fmt.Sprintf("https://%s.%s/%s", bucket.BucketName, bucket.Client.Config.Endpoint, ossObjectName)
	if e := bucket.PutObjectFromFile(ossObjectName, filepath.Join(cwd, localFileName)); e != nil {
		return "", e
	}
	return resourceURL, nil
}<|MERGE_RESOLUTION|>--- conflicted
+++ resolved
@@ -252,13 +252,12 @@
 	return s.uploadResourceAndSubmitAlisaTask(code, requirements, paiCmd, estimator)
 }
 
-<<<<<<< HEAD
 func (s *alisaSubmitter) ExecuteRun(runStmt *ir.RunStmt) error {
 	return nil
-=======
+}
+
 func (s *alisaSubmitter) ExecuteOptimize(es *ir.OptimizeStmt) error {
 	return fmt.Errorf("ExecuteOptimize is not implemented in alisa submitter")
->>>>>>> 60125016
 }
 
 func (s *alisaSubmitter) GetTrainStmtFromModel() bool { return false }
