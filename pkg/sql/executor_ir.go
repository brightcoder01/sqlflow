--- conflicted
+++ resolved
@@ -110,14 +110,10 @@
 				r, err = ir.GeneratePredictStmt(sql.SQLFlowSelectStmt, "", "", "", false)
 			} else if sql.Evaluate {
 				logger.Info("resolveSQL:evaluate")
-<<<<<<< HEAD
-				r, err = generateEvaluateStmt(sql.SQLFlowSelectStmt, "", "", "", false)
+				r, err = ir.GenerateEvaluateStmt(sql.SQLFlowSelectStmt, "", "", "", false)
 			} else if sql.Run {
 				logger.Info("resolveSQL:run")
-				r, err = generateRunStmt(sql.SQLFlowSelectStmt)
-=======
-				r, err = ir.GenerateEvaluateStmt(sql.SQLFlowSelectStmt, "", "", "", false)
->>>>>>> cc0f4127
+				r, err = ir.generateRunStmt(sql.SQLFlowSelectStmt)
 			} else {
 				return nil, fmt.Errorf("unknown extended SQL statement type")
 			}
