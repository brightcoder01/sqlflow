// Copyright 2020 The SQLFlow Authors. All rights reserved.
// Licensed under the Apache License, Version 2.0 (the "License");
// you may not use this file except in compliance with the License.
// You may obtain a copy of the License at
//
// http://www.apache.org/licenses/LICENSE-2.0
//
// Unless required by applicable law or agreed to in writing, software
// distributed under the License is distributed on an "AS IS" BASIS,
// WITHOUT WARRANTIES OR CONDITIONS OF ANY KIND, either express or implied.
// See the License for the specific language governing permissions and
// limitations under the License.

package sql

import (
	"bytes"
	"fmt"
	"io"
	"io/ioutil"
	"math/rand"
	"os"
	"os/exec"
	"path"
	"path/filepath"
	"regexp"
	"strings"

	"github.com/aliyun/aliyun-oss-go-sdk/oss"
	"sqlflow.org/gomaxcompute"
	"sqlflow.org/sqlflow/pkg/codegen/pai"
	"sqlflow.org/sqlflow/pkg/database"
	"sqlflow.org/sqlflow/pkg/ir"
)

const (
	tarball    = "job.tar.gz"
	paramsFile = "params.txt"

	// lifecycleOnTmpTable indicates 7 days for the temporary table
	// which create from SELECT statement
	lifecycleOnTmpTable = 7
)

var reODPSLogURL = regexp.MustCompile(`http://logview.*`)

type paiSubmitter struct{ *defaultSubmitter }

func randStringRunes(n int) string {
	const letters = "abcdefghijklmnopqrstuvwxyzABCDEFGHIJKLMNOPQRSTUVWXYZ"
	const lettersAndDigits = letters + "0123456789"
	b := make([]byte, n)
	// do not start from digit
	b[0] = letters[rand.Intn(len(letters))]
	for i := 1; i < len(b); i++ {
		b[i] = lettersAndDigits[rand.Intn(len(lettersAndDigits))]
	}
	return string(b)
}

func createTmpTableFromSelect(selectStmt, dataSource string) (string, string, error) {
	db, err := database.OpenAndConnectDB(dataSource)
	if err != nil {
		return "", "", err
	}
	defer db.Close()
	tableName := randStringRunes(16)
	// FIXME(typhoonzero): only work if specify database name in connect string.
	databaseName, err := database.GetDatabaseName(dataSource)
	if err != nil {
		return "", "", err
	}
	// NOTE(typhoonzero): MaxCompute do not support "CREATE	TABLE XXX AS (SELECT ...)"
	createSQL := fmt.Sprintf("CREATE TABLE %s LIFECYCLE %d AS %s", tableName, lifecycleOnTmpTable, selectStmt)
	_, err = db.Exec(createSQL)
	return databaseName, tableName, err
}

func dropTmpTables(tableNames []string, dataSource string) error {
	db, err := database.OpenAndConnectDB(dataSource)
	if err != nil {
		return err
	}
	defer db.Close()
	for _, tbName := range tableNames {
		// TODO(yancey1989): write log into pipe to avoid the wrong row
		// log.Printf("drop tmp table %s", tbName)
		if tbName != "" {
			_, err = db.Exec(fmt.Sprintf("DROP TABLE %s", tbName))
			if err != nil {
				return err
			}
		}
	}
	return nil
}

func createTempTrainAndValTable(trainSelect, validSelect, datasource string) (string, string, error) {
	// TODO(typhoonzero): Do **NOT** create tmp table when the select statement is like:
	// "SELECT fields,... FROM table"
	dbName, tableName, err := createTmpTableFromSelect(trainSelect, datasource)
	if err != nil {
		return "", "", err
	}
	tmpTrainTable := strings.Join([]string{dbName, tableName}, ".")
	tmpValTable := ""
	if validSelect != "" {
		dbName, tableName, err := createTmpTableFromSelect(validSelect, datasource)
		if err != nil {
			return "", "", err
		}
		tmpValTable = strings.Join([]string{dbName, tableName}, ".")
	}
	return tmpTrainTable, tmpValTable, nil
}

func createPAIHyperParamFile(cwd string, filename string, modelPath string) error {
	f, err := os.Create(fmt.Sprintf(path.Join(cwd, filename)))
	if err != nil {
		return err
	}
	defer f.Close()
	ossAk := os.Getenv("SQLFLOW_OSS_AK")
	ossSk := os.Getenv("SQLFLOW_OSS_SK")
	ossEp := os.Getenv("SQLFLOW_OSS_MODEL_ENDPOINT")
	if ossAk == "" || ossSk == "" || ossEp == "" {
		return fmt.Errorf("must define SQLFLOW_OSS_AK, SQLFLOW_OSS_SK, SQLFLOW_OSS_MODEL_ENDPOINT when submitting to PAI")
	}

	if _, err := f.Write([]byte(fmt.Sprintf("sqlflow_oss_ak=\"%s\"\n", ossAk))); err != nil {
		return err
	}
	if _, err := f.Write([]byte(fmt.Sprintf("sqlflow_oss_sk=\"%s\"\n", ossSk))); err != nil {
		return err
	}
	if _, err := f.Write([]byte(fmt.Sprintf("sqlflow_oss_ep=\"%s\"\n", ossEp))); err != nil {
		return err
	}
	ossModelURL := pai.OSSModelURL(modelPath)
	if _, err := f.Write([]byte(fmt.Sprintf("sqlflow_oss_modeldir=\"%s\"\n", ossModelURL))); err != nil {
		return err
	}
	return nil
}

// Possible situations:
//
// 1. argo mode server: generate a step running: bash -c "repl -e \"select * from xx to train\""
// 2. non-argo mode server | repl -e: create tmp table in go, and use it to train
func (s *paiSubmitter) ExecuteTrain(cl *ir.TrainStmt) (e error) {
	cl.TmpTrainTable, cl.TmpValidateTable, e = createTempTrainAndValTable(cl.Select, cl.ValidationSelect, s.Session.DbConnStr)
	if e != nil {
		return
	}
	defer dropTmpTables([]string{cl.TmpTrainTable, cl.TmpValidateTable}, s.Session.DbConnStr)

	ossModelPathToSave, e := getModelPath(cl.Into, s.Session)
	if e != nil {
		return e
	}

	ossModelPathToLoad := ""
	if cl.PreTrainedModel != "" {
		ossModelPathToLoad, e = getModelPath(cl.PreTrainedModel, s.Session)
		if e != nil {
			return e
		}
	}

	// NOTE(sneaxiy): should be careful whether there would be file conflict
	// if we do not remove the original OSS files.
	if ossModelPathToLoad == "" || ossModelPathToSave != ossModelPathToLoad {
		currProject, e := database.GetDatabaseName(s.Session.DbConnStr)
		if e != nil {
			return e
		}
		e = cleanOSSModelPath(ossModelPathToSave+"/", currProject)
		if e != nil {
			return e
		}
	}

	scriptPath := fmt.Sprintf("file://%s/%s", s.Cwd, tarball)
	paramsPath := fmt.Sprintf("file://%s/%s", s.Cwd, paramsFile)
	if err := createPAIHyperParamFile(s.Cwd, paramsFile, ossModelPathToSave); err != nil {
		return err
	}
	code, paiCmd, requirements, e := pai.Train(cl, s.Session, scriptPath, paramsPath, cl.Into, ossModelPathToSave,
		ossModelPathToLoad, s.Cwd)
	if e != nil {
		return e
	}
	return s.submitPAITask(code, paiCmd, requirements, cl.Estimator)
}

func cleanOSSModelPath(ossModelPath, project string) error {
	bucket, err := getOSSModelBucket(project)
	if err != nil {
		return err
	}
	return deleteDirRecursive(bucket, ossModelPath)
}

func (s *paiSubmitter) submitPAITask(code, paiCmd, requirements, estimator string) error {
	if e := achieveResource(s.Cwd, code, requirements, tarball, estimator); e != nil {
		return e
	}
	_, datasourceName, e := database.ParseURL(s.Session.DbConnStr)
	if e != nil {
		return e
	}
	cfg, e := gomaxcompute.ParseDSN(datasourceName)
	if e != nil {
		return e
	}
	cw := &logChanWriter{wr: s.Writer}
	var output bytes.Buffer
	w := io.MultiWriter(cw, &output)
	defer cw.Close()
	cmd := exec.Command("odpscmd", "--instance-priority", "9", "-u", cfg.AccessID, "-p", cfg.AccessKey, "--project", cfg.Project, "--endpoint", cfg.Endpoint, "-e", paiCmd)
	cmd.Stdout, cmd.Stderr = w, w
	if e := cmd.Run(); e != nil {
		return fmt.Errorf("failed: %v\n%sProgram%[2]s\n%s\n%[2]sOutput%[2]s\n%[4]v", e, "==========", paiCmd, output.String())
	}
	return nil
}

func (s *paiSubmitter) ExecutePredict(cl *ir.PredictStmt) error {
	// TODO(typhoonzero): Do **NOT** create tmp table when the select statement is like:
	// "SELECT fields,... FROM table"
	dbName, tableName, err := createTmpTableFromSelect(cl.Select, s.Session.DbConnStr)
	if err != nil {
		return err
	}
	cl.TmpPredictTable = strings.Join([]string{dbName, tableName}, ".")
	defer dropTmpTables([]string{cl.TmpPredictTable}, s.Session.DbConnStr)

	currProject, err := database.GetDatabaseName(s.Session.DbConnStr)
	if err != nil {
		return err
	}
	// format resultTable name to "db.table" to let the codegen form a submitting
	// argument of format "odps://project/tables/table_name"
	resultTableParts := strings.Split(cl.ResultTable, ".")
	if len(resultTableParts) == 1 {
		cl.ResultTable = fmt.Sprintf("%s.%s", currProject, cl.ResultTable)
	}
	if e := createPredictionTableFromIR(cl, s.Db, s.Session); e != nil {
		return e
	}

	ossModelPath, e := getModelPath(cl.Using, s.Session)
	if e != nil {
		return e
	}
	modelType, estimator, err := getOSSSavedModelType(ossModelPath, currProject)
	if err != nil {
		return err
	}
	scriptPath := fmt.Sprintf("file://%s/%s", s.Cwd, tarball)
	paramsPath := fmt.Sprintf("file://%s/%s", s.Cwd, paramsFile)
	if err := createPAIHyperParamFile(s.Cwd, paramsFile, ossModelPath); err != nil {
		return err
	}
	code, paiCmd, requirements, e := pai.Predict(cl, s.Session, scriptPath, paramsPath, cl.Using, ossModelPath, s.Cwd, modelType)
	if e != nil {
		return e
	}
	return s.submitPAITask(code, paiCmd, requirements, estimator)
}

func (s *paiSubmitter) ExecuteExplain(cl *ir.ExplainStmt) error {
	// TODO(typhoonzero): Do **NOT** create tmp table when the select statement is like:
	// "SELECT fields,... FROM table"
	dbName, tableName, err := createTmpTableFromSelect(cl.Select, s.Session.DbConnStr)
	if err != nil {
		return err
	}
	cl.TmpExplainTable = strings.Join([]string{dbName, tableName}, ".")
	defer dropTmpTables([]string{cl.TmpExplainTable}, s.Session.DbConnStr)

	ossModelPath, e := getModelPath(cl.ModelName, s.Session)
	if e != nil {
		return e
	}

	currProject, err := database.GetDatabaseName(s.Session.DbConnStr)
	if err != nil {
		return err
	}
	modelType, estimator, err := getOSSSavedModelType(ossModelPath, currProject)
	if err != nil {
		return err
	}
	// format resultTable name to "db.table" to let the codegen form a submitting
	// argument of format "odps://project/tables/table_name"
	// ModelTypePAIML do not need to create explain result manually, PAI will
	// create the result table.
	if cl.Into != "" && modelType != pai.ModelTypePAIML {
		resultTableParts := strings.Split(cl.Into, ".")
		if len(resultTableParts) == 1 {
			cl.Into = fmt.Sprintf("%s.%s", currProject, cl.Into)
		}
		db, err := database.OpenAndConnectDB(s.Session.DbConnStr)
		if err != nil {
			return err
		}
		defer db.Close()
		err = createExplainResultTable(db, cl, cl.Into, modelType, estimator)
		if err != nil {
			return err
		}
	}
	scriptPath := fmt.Sprintf("file://%s/%s", s.Cwd, tarball)
	paramsPath := fmt.Sprintf("file://%s/%s", s.Cwd, paramsFile)
	if err := createPAIHyperParamFile(s.Cwd, paramsFile, ossModelPath); err != nil {
		return err
	}
	expn, e := pai.Explain(cl, s.Session, scriptPath, paramsPath, cl.ModelName, ossModelPath, s.Cwd, modelType)
	if e != nil {
		return e
	}

	if e = s.submitPAITask(expn.Code, expn.PaiCmd, expn.Requirements, estimator); e != nil {
		return e
	}
	if img, e := expn.Draw(); e == nil {
		s.Writer.Write(Figures{img, ""})
	}
	return e
}

func (s *paiSubmitter) ExecuteEvaluate(cl *ir.EvaluateStmt) error {
	// TODO(typhoonzero): Do **NOT** create tmp table when the select statement is like:
	// "SELECT fields,... FROM table"
	dbName, tableName, err := createTmpTableFromSelect(cl.Select, s.Session.DbConnStr)
	if err != nil {
		return err
	}
	cl.TmpEvaluateTable = strings.Join([]string{dbName, tableName}, ".")
	defer dropTmpTables([]string{cl.TmpEvaluateTable}, s.Session.DbConnStr)

	ossModelPath, e := getModelPath(cl.ModelName, s.Session)
	if e != nil {
		return e
	}

	currProject, err := database.GetDatabaseName(s.Session.DbConnStr)
	if err != nil {
		return err
	}
	modelType, estimator, err := getOSSSavedModelType(ossModelPath, currProject)
	if err != nil {
		return err
	}
	// format resultTable name to "db.table" to let the codegen form a submitting
	// argument of format "odps://project/tables/table_name"
	// ModelTypePAIML do not need to create explain result manually, PAI will
	// create the result table.
	if cl.Into != "" && modelType != pai.ModelTypePAIML {
		resultTableParts := strings.Split(cl.Into, ".")
		if len(resultTableParts) == 1 {
			cl.Into = fmt.Sprintf("%s.%s", currProject, cl.Into)
		}
		db, err := database.OpenAndConnectDB(s.Session.DbConnStr)
		if err != nil {
			return err
		}
		defer db.Close()
		// default always output evaluation loss
		metricNames := []string{"loss"}
		metricsAttr, ok := cl.Attributes["validation.metrics"]
		if ok {
			metricsList := strings.Split(metricsAttr.(string), ",")
			metricNames = append(metricNames, metricsList...)
		}
		err = createEvaluationResultTable(db, cl.Into, metricNames)
		if err != nil {
			return err
		}
	}
	scriptPath := fmt.Sprintf("file://%s/%s", s.Cwd, tarball)
	paramsPath := fmt.Sprintf("file://%s/%s", s.Cwd, paramsFile)
	if err := createPAIHyperParamFile(s.Cwd, paramsFile, ossModelPath); err != nil {
		return err
	}
	code, paiCmd, requirements, e := pai.Evaluate(cl, s.Session, scriptPath, paramsPath, cl.ModelName, ossModelPath, s.Cwd, modelType)
	if e != nil {
		return e
	}

	if e = s.submitPAITask(code, paiCmd, requirements, estimator); e != nil {
		return e
	}
	return e
}

<<<<<<< HEAD
func (s *paiSubmitter) ExecuteRun(runStmt *ir.RunStmt) error {
	return nil
=======
// TODO(sneaxiy): need to add some tests to this function, but it requires
// optflow installed in docker image
func (s *paiSubmitter) ExecuteOptimize(cl *ir.OptimizeStmt) error {
	dbName, tableName, err := createTmpTableFromSelect(cl.Select, s.Session.DbConnStr)
	if err != nil {
		return err
	}
	defer dropTmpTables([]string{tableName}, s.Session.DbConnStr)

	db, err := database.OpenAndConnectDB(s.Session.DbConnStr)
	if err != nil {
		return err
	}
	defer db.Close()

	splittedResultTable := strings.SplitN(cl.ResultTable, ".", 2)
	var resultTable string
	if len(splittedResultTable) == 2 {
		if splittedResultTable[0] != dbName {
			return fmt.Errorf("database name of result table must be the same as source table")
		}
		resultTable = cl.ResultTable
	} else {
		resultTable = fmt.Sprintf("%s.%s", dbName, cl.ResultTable)
	}

	_, err = db.Exec(fmt.Sprintf("DROP TABLE IF EXISTS %s", resultTable))
	if err != nil {
		return err
	}

	err = generateOptFlowOptimizeCodeAndExecute(cl, s.defaultSubmitter, s.Session, s.Cwd, dbName, tableName, true)
	return err
>>>>>>> 60125016
}

// getOSSModelBucket construct a bucket object. Argument project is used to get OSS checkpoint dir
// from environment variable for current MaxCompute project.
// FIXME(typhoonzero): use the same model bucket name e.g. sqlflow-models
func getOSSModelBucket(project string) (*oss.Bucket, error) {
	endpoint := os.Getenv("SQLFLOW_OSS_MODEL_ENDPOINT")
	ak := os.Getenv("SQLFLOW_OSS_AK")
	sk := os.Getenv("SQLFLOW_OSS_SK")
	if endpoint == "" || ak == "" || sk == "" {
		return nil, fmt.Errorf("must define SQLFLOW_OSS_MODEL_ENDPOINT, SQLFLOW_OSS_AK, SQLFLOW_OSS_SK when using submitter maxcompute")
	}

	cli, err := oss.New(endpoint, ak, sk)
	if err != nil {
		return nil, err
	}
	return cli.Bucket(pai.BucketName)
}

// getOSSSavedModelType returns the saved model type when training, can be:
// 1. randomforests: model is saved by pai
// 2. xgboost: on OSS with model file xgboost_model_desc
// 3. PAI tensorflow models: on OSS with meta file: tensorflow_model_desc
func getOSSSavedModelType(modelName string, project string) (modelType int, estimator string, err error) {
	// FIXME(typhoonzero): if the model not exist on OSS, assume it's a random forest model
	// should use a general method to fetch the model and see the model type.
	bucket, err := getOSSModelBucket(project)
	ret, err := bucket.IsObjectExist(modelName + "/tensorflow_model_desc")
	if err != nil {
		return
	}
	if ret {
		modelType = pai.ModelTypeTF
		var buf []byte
		err = bucket.GetObjectToFile(modelName+"/tensorflow_model_desc_estimator", "tmp_estimator_name")
		if err != nil {
			return
		}
		buf, err = ioutil.ReadFile("tmp_estimator_name")
		estimator = string(buf)
		return
	}
	ret, err = bucket.IsObjectExist(modelName + "/xgboost_model_desc")
	if err != nil {
		return
	}
	if ret {
		modelType = pai.ModelTypeXGBoost
		return
	}
	modelType = pai.ModelTypePAIML
	return
}

// deleteDirRecursive recursively delete a directory on the OSS
func deleteDirRecursive(bucket *oss.Bucket, dir string) error {
	exists, err := bucket.IsObjectExist(dir)
	if err != nil {
		return err
	}
	if !exists {
		// if directory not exist, just go on.
		return nil
	}
	if !strings.HasSuffix(dir, "/") {
		return fmt.Errorf("dir to delete must end with /")
	}
	objectPathList := []string{}
	lor, err := bucket.ListObjects(oss.Prefix(dir), oss.Delimiter("/"))
	if err != nil {
		return err
	}
	for _, object := range lor.Objects {
		objectPathList = append(objectPathList, object.Key)
	}
	// delete sub dir first
	if len(lor.CommonPrefixes) > 0 {
		for _, subPrefix := range lor.CommonPrefixes {
			err := deleteDirRecursive(bucket, subPrefix)
			if err != nil {
				return err
			}
		}
	}
	_, err = bucket.DeleteObjects(objectPathList)
	if err != nil {
		return err
	}
	return nil
}

func getCreateShapResultSQL(db *database.DB, tableName string, selectStmt string, labelCol string) (string, error) {
	// create table to record shap values for every feature for each sample.
	flds, _, err := getColumnTypes(selectStmt, db)
	if err != nil {
		return "", err
	}
	columnDefList := []string{}
	for _, fieldName := range flds {
		if fieldName != labelCol {
			columnDefList = append(columnDefList, fmt.Sprintf("%s STRING", fieldName))
		}
	}
	createStmt := fmt.Sprintf(`CREATE TABLE IF NOT EXISTS %s (%s);`, tableName, strings.Join(columnDefList, ","))
	return createStmt, nil
}

func createExplainResultTable(db *database.DB, ir *ir.ExplainStmt, tableName string, modelType int, estimator string) error {
	dropStmt := fmt.Sprintf(`DROP TABLE IF EXISTS %s;`, tableName)
	var e error
	if _, e = db.Exec(dropStmt); e != nil {
		return fmt.Errorf("failed executing %s: %q", dropStmt, e)
	}
	createStmt := ""
	if modelType == pai.ModelTypeTF {
		if strings.HasPrefix(estimator, "BoostedTrees") {
			columnDef := ""
			if db.DriverName == "mysql" {
				columnDef = "(feature VARCHAR(255), dfc FLOAT, gain FLOAT)"
			} else {
				// Hive & MaxCompute
				columnDef = "(feature STRING, dfc STRING, gain STRING)"
			}
			createStmt = fmt.Sprintf(`CREATE TABLE IF NOT EXISTS %s %s;`, tableName, columnDef)
		} else {
			labelCol, ok := ir.Attributes["label_col"]
			if !ok {
				return fmt.Errorf("need to specify WITH label_col=lable_col_name when explaining deep models")
			}
			createStmt, e = getCreateShapResultSQL(db, tableName, ir.Select, labelCol.(string))
			if e != nil {
				return e
			}
		}
	} else if modelType == pai.ModelTypeXGBoost {
		labelCol, ok := ir.Attributes["label_col"]
		if !ok {
			return fmt.Errorf("need to specify WITH label_col=lable_col_name when explaining xgboost models")
		}
		createStmt, e = getCreateShapResultSQL(db, tableName, ir.Select, labelCol.(string))
		if e != nil {
			return e
		}
	} else {
		return fmt.Errorf("not supported modelType %d for creating Explain result table", modelType)
	}

	if _, e := db.Exec(createStmt); e != nil {
		return fmt.Errorf("failed executing %s: %q", createStmt, e)
	}
	return nil
}

func copyPythonPackage(packageName, dst string) error {
	path, e := findPyModulePath(packageName)
	if e != nil {
		return fmt.Errorf("Can not find Python package: %s", packageName)
	}
	cmd := exec.Command("cp", "-r", path, ".")
	cmd.Dir = dst
	if _, err := cmd.CombinedOutput(); err != nil {
		return fmt.Errorf("failed %s, %v", cmd, err)
	}
	return nil
}

func copyCustomPackage(estimator, dst string) error {
	modelNameParts := strings.Split(estimator, ".")
	pkgName := modelNameParts[0]
	if len(modelNameParts) == 2 && pkgName != "sqlflow_models" && pkgName != "xgboost" {
		return copyPythonPackage(pkgName, dst)
	}
	return nil
}

func achieveResource(cwd, entryCode, requirements, tarball, estimator string) error {
	if err := writeFile(filepath.Join(cwd, entryFile), entryCode); err != nil {
		return err
	}
	if err := writeFile(filepath.Join(cwd, "requirements.txt"), requirements); err != nil {
		return err
	}
	// sqlflow_submitter and sqlflow_models are built-in packages.
	if err := copyPythonPackage("sqlflow_submitter", cwd); err != nil {
		return err
	}
	if err := copyPythonPackage("sqlflow_models", cwd); err != nil {
		return err
	}

	// add custom package if needed
	if err := copyCustomPackage(estimator, cwd); err != nil {
		return err
	}

	cmd := exec.Command("tar", "czf", tarball, "./sqlflow_submitter", "./sqlflow_models", entryFile, "requirements.txt")
	cmd.Dir = cwd
	if _, err := cmd.CombinedOutput(); err != nil {
		return fmt.Errorf("failed %s, %v", cmd, err)
	}
	return nil
}

func (s *paiSubmitter) GetTrainStmtFromModel() bool { return false }

func pickPAILogViewerURL(output string) []string {
	return reODPSLogURL.FindAllString(output, -1)
}<|MERGE_RESOLUTION|>--- conflicted
+++ resolved
@@ -395,10 +395,10 @@
 	return e
 }
 
-<<<<<<< HEAD
 func (s *paiSubmitter) ExecuteRun(runStmt *ir.RunStmt) error {
 	return nil
-=======
+}
+
 // TODO(sneaxiy): need to add some tests to this function, but it requires
 // optflow installed in docker image
 func (s *paiSubmitter) ExecuteOptimize(cl *ir.OptimizeStmt) error {
@@ -432,7 +432,6 @@
 
 	err = generateOptFlowOptimizeCodeAndExecute(cl, s.defaultSubmitter, s.Session, s.Cwd, dbName, tableName, true)
 	return err
->>>>>>> 60125016
 }
 
 // getOSSModelBucket construct a bucket object. Argument project is used to get OSS checkpoint dir
